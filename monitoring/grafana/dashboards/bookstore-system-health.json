{
  "annotations": {
    "list": [
      {
        "builtIn": 1,
        "datasource": {
          "type": "prometheus"
        },
        "enable": true,
        "hide": true,
        "iconColor": "rgba(0, 211, 255, 1)",
        "name": "Annotations & Alerts",
        "type": "dashboard"
      }
    ]
  },
  "editable": true,
  "fiscalYearStartMonth": 0,
  "graphTooltip": 1,
  "id": null,
  "links": [],
  "liveNow": false,
  "panels": [
    {
      "collapsed": false,
      "gridPos": {
        "h": 1,
        "w": 24,
        "x": 0,
        "y": 0
      },
      "id": 112,
      "panels": [],
      "title": "\ud83d\udcbb System Health Overview",
      "type": "row"
    },
    {
      "datasource": {
        "type": "prometheus"
      },
      "fieldConfig": {
        "defaults": {
          "color": {
            "mode": "thresholds"
          },
          "mappings": [],
          "thresholds": {
            "mode": "absolute",
            "steps": [
              {
                "color": "green",
                "value": null
              },
              {
                "color": "yellow",
                "value": 70
              },
              {
                "color": "red",
                "value": 90
              }
            ]
          },
          "unit": "percent"
        }
      },
      "gridPos": {
        "h": 4,
        "w": 6,
        "x": 0,
        "y": 1
      },
      "id": 1,
      "options": {
        "orientation": "auto",
        "reduceOptions": {
          "values": false,
          "calcs": [
            "lastNotNull"
          ],
          "fields": ""
        },
        "showThresholdLabels": false,
        "showThresholdMarkers": true
      },
      "pluginVersion": "10.2.0",
      "targets": [
        {
          "datasource": {
            "type": "prometheus"
          },
          "expr": "rate(process_cpu_time_seconds_total[1m]) * 100",
          "refId": "A"
        }
      ],
      "title": "CPU Usage",
      "type": "gauge"
    },
    {
      "datasource": {
        "type": "prometheus"
      },
      "fieldConfig": {
        "defaults": {
          "color": {
            "mode": "thresholds"
          },
          "mappings": [],
          "thresholds": {
            "mode": "absolute",
            "steps": [
              {
                "color": "green",
                "value": null
              },
              {
                "color": "yellow",
                "value": 500000000
              },
              {
                "color": "red",
                "value": 1000000000
              }
            ]
          },
          "unit": "decbytes"
        }
      },
      "gridPos": {
        "h": 4,
        "w": 6,
        "x": 6,
        "y": 1
      },
      "id": 2,
      "options": {
        "orientation": "auto",
        "reduceOptions": {
          "values": false,
          "calcs": [
            "lastNotNull"
          ],
          "fields": ""
        },
        "showThresholdLabels": false,
        "showThresholdMarkers": true
      },
      "pluginVersion": "10.2.0",
      "targets": [
        {
          "datasource": {
            "type": "prometheus"
          },
          "expr": "process_memory_usage_bytes",
          "refId": "A"
        }
      ],
      "title": "Memory Usage",
      "type": "gauge"
    },
    {
      "datasource": {
        "type": "prometheus"
      },
      "fieldConfig": {
        "defaults": {
          "color": {
            "mode": "thresholds"
          },
          "mappings": [],
          "thresholds": {
            "mode": "absolute",
            "steps": [
              {
                "color": "green",
                "value": null
              }
            ]
          },
          "unit": "short"
        }
      },
      "gridPos": {
        "h": 4,
        "w": 6,
        "x": 12,
        "y": 1
      },
      "id": 3,
      "options": {
        "orientation": "auto",
        "reduceOptions": {
          "values": false,
          "calcs": [
            "lastNotNull"
          ],
          "fields": ""
        },
        "showThresholdLabels": false,
        "showThresholdMarkers": true
      },
      "pluginVersion": "10.2.0",
      "targets": [
        {
          "datasource": {
            "type": "prometheus"
          },
          "expr": "process_thread_count",
          "refId": "A"
        }
      ],
      "title": "Thread Count",
      "type": "gauge"
    },
    {
      "datasource": {
        "type": "prometheus"
      },
      "fieldConfig": {
        "defaults": {
          "color": {
            "mode": "thresholds"
          },
          "mappings": [],
          "thresholds": {
            "mode": "absolute",
            "steps": [
              {
                "color": "green",
                "value": null
              },
              {
                "color": "yellow",
                "value": 10
              },
              {
                "color": "red",
                "value": 50
              }
            ]
          },
          "unit": "short"
        }
      },
      "gridPos": {
        "h": 4,
        "w": 6,
        "x": 18,
        "y": 1
      },
      "id": 4,
      "options": {
        "orientation": "auto",
        "reduceOptions": {
          "values": false,
          "calcs": [
            "lastNotNull"
          ],
          "fields": ""
        },
        "showThresholdLabels": false,
        "showThresholdMarkers": true
      },
      "pluginVersion": "10.2.0",
      "targets": [
        {
          "datasource": {
            "type": "prometheus"
          },
          "expr": "http_server_active_requests",
          "refId": "A"
        }
      ],
      "title": "Active HTTP Requests",
      "type": "gauge"
    },
    {
      "datasource": {
        "type": "prometheus"
      },
      "fieldConfig": {
        "defaults": {
          "color": {
            "mode": "thresholds"
          },
          "mappings": [],
          "thresholds": {
            "mode": "absolute",
            "steps": [
              {
                "color": "green",
                "value": null
              },
              {
                "color": "yellow",
                "value": 100
              },
              {
                "color": "red",
                "value": 500
              }
            ]
          },
          "unit": "short"
        }
      },
      "gridPos": {
        "h": 4,
        "w": 6,
        "x": 0,
        "y": 5
      },
      "id": 5,
      "options": {
        "orientation": "auto",
        "reduceOptions": {
          "values": false,
          "calcs": [
            "lastNotNull"
          ],
          "fields": ""
        },
        "showThresholdLabels": false,
        "showThresholdMarkers": true
      },
      "pluginVersion": "10.2.0",
      "targets": [
        {
          "datasource": {
            "type": "prometheus"
          },
          "expr": "kestrel_active_connections",
          "refId": "A"
        }
      ],
      "title": "Active Connections",
      "type": "gauge"
    },
    {
      "datasource": {
        "type": "prometheus"
      },
      "fieldConfig": {
        "defaults": {
          "color": {
            "mode": "thresholds"
          },
          "mappings": [],
          "thresholds": {
            "mode": "absolute",
            "steps": [
              {
                "color": "green",
                "value": null
              },
              {
                "color": "yellow",
                "value": 10
              },
              {
                "color": "red",
                "value": 50
              }
            ]
          },
          "unit": "short"
        }
      },
      "gridPos": {
        "h": 4,
        "w": 6,
        "x": 6,
        "y": 5
      },
      "id": 6,
      "options": {
        "orientation": "auto",
        "reduceOptions": {
          "values": false,
          "calcs": [
            "lastNotNull"
          ],
          "fields": ""
        },
        "showThresholdLabels": false,
        "showThresholdMarkers": true
      },
      "pluginVersion": "10.2.0",
      "targets": [
        {
          "datasource": {
            "type": "prometheus"
          },
          "expr": "process_runtime_dotnet_exceptions_count_total",
          "refId": "A"
        }
      ],
      "title": "Total Exceptions",
      "type": "gauge"
    },
    {
      "datasource": {
        "type": "prometheus"
      },
      "fieldConfig": {
        "defaults": {
          "color": {
            "mode": "thresholds"
          },
          "mappings": [],
          "thresholds": {
            "mode": "absolute",
            "steps": [
              {
                "color": "green",
                "value": null
              },
              {
                "color": "yellow",
                "value": 10
              },
              {
                "color": "red",
                "value": 50
              }
            ]
          },
          "unit": "short"
        }
      },
      "gridPos": {
        "h": 4,
        "w": 6,
        "x": 12,
        "y": 5
      },
      "id": 4,
      "options": {
        "orientation": "auto",
        "reduceOptions": {
          "values": false,
          "calcs": [
            "lastNotNull"
          ],
          "fields": ""
        },
        "showThresholdLabels": false,
        "showThresholdMarkers": true
      },
      "pluginVersion": "10.2.0",
      "targets": [
        {
          "datasource": {
            "type": "prometheus"
          },
          "expr": "http_server_active_requests",
          "refId": "A"
        }
      ],
      "title": "Active HTTP Requests",
      "type": "gauge"
    },
    {
      "datasource": {
        "type": "prometheus"
      },
      "fieldConfig": {
        "defaults": {
          "color": {
            "mode": "thresholds"
          },
          "mappings": [],
          "thresholds": {
            "mode": "absolute",
            "steps": [
              {
                "color": "green",
                "value": null
              },
              {
                "color": "yellow",
                "value": 100
              },
              {
                "color": "red",
                "value": 500
              }
            ]
          },
          "unit": "short"
        }
      },
      "gridPos": {
        "h": 4,
        "w": 6,
        "x": 18,
        "y": 5
      },
      "id": 5,
      "options": {
        "orientation": "auto",
        "reduceOptions": {
          "values": false,
          "calcs": [
            "lastNotNull"
          ],
          "fields": ""
        },
        "showThresholdLabels": false,
        "showThresholdMarkers": true
      },
      "pluginVersion": "10.2.0",
      "targets": [
        {
          "datasource": {
            "type": "prometheus"
          },
          "expr": "kestrel_active_connections",
          "refId": "A"
        }
      ],
      "title": "Active Connections",
      "type": "gauge"
    },
    {
      "collapsed": false,
      "gridPos": {
        "h": 1,
        "w": 24,
        "x": 0,
        "y": 9
      },
      "id": 113,
      "panels": [],
      "title": "\ud83d\udcca System Metrics",
      "type": "row"
    },
    {
      "datasource": {
        "type": "prometheus"
      },
      "description": ".NET Garbage Collection activity by generation",
      "fieldConfig": {
        "defaults": {
          "color": {
            "mode": "palette-classic"
          },
          "custom": {
            "axisCenteredZero": false,
            "axisColorMode": "text",
            "axisLabel": "",
            "axisPlacement": "auto",
            "barAlignment": 0,
            "drawStyle": "line",
            "fillOpacity": 10,
            "gradientMode": "none",
            "hideFrom": {
              "tooltip": false,
              "viz": false,
              "legend": false
            },
            "lineInterpolation": "linear",
            "lineWidth": 1,
            "pointSize": 5,
            "scaleDistribution": {
              "type": "linear"
            },
            "showPoints": "never",
            "spanNulls": false,
            "stacking": {
              "group": "A",
              "mode": "normal"
            },
            "thresholdsStyle": {
              "mode": "off"
            }
          },
          "mappings": [],
          "thresholds": {
            "mode": "absolute",
            "steps": [
              {
                "color": "green",
                "value": null
              }
            ]
          },
          "unit": "ops"
        }
      },
      "gridPos": {
        "h": 8,
        "w": 12,
        "x": 0,
        "y": 10
      },
      "id": 7,
      "options": {
        "legend": {
          "calcs": [
            "mean",
            "max"
          ],
          "displayMode": "table",
          "placement": "bottom",
          "showLegend": true
        },
        "tooltip": {
          "mode": "multi",
          "sort": "none"
        }
      },
      "pluginVersion": "10.2.0",
      "targets": [
        {
          "datasource": {
            "type": "prometheus"
          },
          "expr": "rate(process_runtime_dotnet_gc_collections_count_total[1m])",
          "legendFormat": "Gen {{generation}}",
          "refId": "A"
        }
      ],
      "title": "GC Collections per Second by Generation",
      "type": "timeseries"
    },
    {
      "datasource": {
        "type": "prometheus"
      },
      "description": "Thread pool utilization and queue depth",
      "fieldConfig": {
        "defaults": {
          "color": {
            "mode": "palette-classic"
          },
          "custom": {
            "axisCenteredZero": false,
            "axisColorMode": "text",
            "axisLabel": "",
            "axisPlacement": "auto",
            "barAlignment": 0,
            "drawStyle": "line",
            "fillOpacity": 10,
            "gradientMode": "none",
            "hideFrom": {
              "tooltip": false,
              "viz": false,
              "legend": false
            },
            "lineInterpolation": "linear",
            "lineWidth": 1,
            "pointSize": 5,
            "scaleDistribution": {
              "type": "linear"
            },
            "showPoints": "never",
            "spanNulls": false,
            "stacking": {
              "group": "A",
              "mode": "none"
            },
            "thresholdsStyle": {
              "mode": "off"
            }
          },
          "mappings": [],
          "thresholds": {
            "mode": "absolute",
            "steps": [
              {
                "color": "green",
                "value": null
              }
            ]
          },
          "unit": "short"
        }
      },
      "gridPos": {
        "h": 8,
        "w": 12,
        "x": 12,
        "y": 10
      },
      "id": 8,
      "options": {
        "legend": {
          "calcs": [
            "mean",
            "max",
            "last"
          ],
          "displayMode": "table",
          "placement": "bottom",
          "showLegend": true
        },
        "tooltip": {
          "mode": "multi",
          "sort": "none"
        }
      },
      "pluginVersion": "10.2.0",
      "targets": [
        {
          "datasource": {
            "type": "prometheus"
          },
          "expr": "process_runtime_dotnet_thread_pool_threads_count",
          "legendFormat": "Thread Pool Size",
          "refId": "A"
        },
        {
          "datasource": {
            "type": "prometheus"
          },
          "expr": "process_runtime_dotnet_thread_pool_queue_length",
          "legendFormat": "Queue Length",
          "refId": "B"
        },
        {
          "datasource": {
            "type": "prometheus"
          },
          "expr": "rate(process_runtime_dotnet_thread_pool_completed_items_count_total[1m])",
          "legendFormat": "Completed Items/sec",
          "refId": "C"
        }
      ],
      "title": "Thread Pool Metrics",
      "type": "timeseries"
    },
    {
      "datasource": {
        "type": "prometheus"
      },
      "description": "JIT compilation activity and IL bytes compiled",
      "fieldConfig": {
        "defaults": {
          "color": {
            "mode": "palette-classic"
          },
          "custom": {
            "axisCenteredZero": false,
            "axisColorMode": "text",
            "axisLabel": "",
            "axisPlacement": "auto",
            "barAlignment": 0,
            "drawStyle": "line",
            "fillOpacity": 10,
            "gradientMode": "none",
            "hideFrom": {
              "tooltip": false,
              "viz": false,
              "legend": false
            },
            "lineInterpolation": "linear",
            "lineWidth": 1,
            "pointSize": 5,
            "scaleDistribution": {
              "type": "linear"
            },
            "showPoints": "never",
            "spanNulls": false,
            "stacking": {
              "group": "A",
              "mode": "none"
            },
            "thresholdsStyle": {
              "mode": "off"
            }
          },
          "mappings": [],
          "thresholds": {
            "mode": "absolute",
            "steps": [
              {
                "color": "green",
                "value": null
              }
            ]
          },
          "unit": "short"
        }
      },
      "gridPos": {
        "h": 8,
        "w": 12,
        "x": 0,
        "y": 18
      },
      "id": 9,
      "options": {
        "legend": {
          "calcs": [
            "mean",
            "max"
          ],
          "displayMode": "table",
          "placement": "bottom",
          "showLegend": true
        },
        "tooltip": {
          "mode": "multi",
          "sort": "none"
        }
      },
      "pluginVersion": "10.2.0",
      "targets": [
        {
          "datasource": {
            "type": "prometheus"
          },
          "expr": "rate(process_runtime_dotnet_jit_methods_compiled_count_total[1m])",
          "legendFormat": "Methods Compiled/sec",
          "refId": "A"
        },
        {
          "datasource": {
            "type": "prometheus"
          },
          "expr": "rate(process_runtime_dotnet_jit_il_compiled_size_bytes_total[1m])",
          "legendFormat": "IL Bytes Compiled/sec",
          "refId": "B"
        }
      ],
      "title": "JIT Compilation Activity",
      "type": "timeseries"
    },
    {
      "datasource": {
        "type": "prometheus"
      },
      "description": "Kestrel connection metrics and queue depth",
      "fieldConfig": {
        "defaults": {
          "color": {
            "mode": "palette-classic"
          },
          "custom": {
            "axisCenteredZero": false,
            "axisColorMode": "text",
            "axisLabel": "",
            "axisPlacement": "auto",
            "barAlignment": 0,
            "drawStyle": "line",
            "fillOpacity": 10,
            "gradientMode": "none",
            "hideFrom": {
              "tooltip": false,
              "viz": false,
              "legend": false
            },
            "lineInterpolation": "linear",
            "lineWidth": 1,
            "pointSize": 5,
            "scaleDistribution": {
              "type": "linear"
            },
            "showPoints": "never",
            "spanNulls": false,
            "stacking": {
              "group": "A",
              "mode": "none"
            },
            "thresholdsStyle": {
              "mode": "off"
            }
          },
          "mappings": [],
          "thresholds": {
            "mode": "absolute",
            "steps": [
              {
                "color": "green",
                "value": null
              }
            ]
          },
          "unit": "short"
        }
      },
      "gridPos": {
        "h": 8,
        "w": 12,
        "x": 12,
        "y": 18
      },
      "id": 10,
      "options": {
        "legend": {
          "calcs": [
            "mean",
            "max",
            "last"
          ],
          "displayMode": "table",
          "placement": "bottom",
          "showLegend": true
        },
        "tooltip": {
          "mode": "multi",
          "sort": "none"
        }
      },
      "pluginVersion": "10.2.0",
      "targets": [
        {
          "datasource": {
            "type": "prometheus"
          },
          "expr": "kestrel_active_connections",
          "legendFormat": "Active Connections",
          "refId": "A"
        },
        {
          "datasource": {
            "type": "prometheus"
          },
          "expr": "kestrel_queued_connections",
          "legendFormat": "Queued Connections",
          "refId": "B"
        },
        {
          "datasource": {
            "type": "prometheus"
          },
          "expr": "rate(kestrel_connection_duration_seconds_count[1m])",
          "legendFormat": "Connection Rate",
          "refId": "C"
        }
      ],
      "title": "Kestrel Connection Metrics",
      "type": "timeseries"
    },
    {
      "datasource": {
        "type": "prometheus"
      },
      "description": "HTTP client metrics for outbound calls",
      "fieldConfig": {
        "defaults": {
          "color": {
            "mode": "palette-classic"
          },
          "custom": {
            "axisCenteredZero": false,
            "axisColorMode": "text",
            "axisLabel": "",
            "axisPlacement": "auto",
            "barAlignment": 0,
            "drawStyle": "line",
            "fillOpacity": 10,
            "gradientMode": "none",
            "hideFrom": {
              "tooltip": false,
              "viz": false,
              "legend": false
            },
            "lineInterpolation": "linear",
            "lineWidth": 1,
            "pointSize": 5,
            "scaleDistribution": {
              "type": "linear"
            },
            "showPoints": "never",
            "spanNulls": false,
            "stacking": {
              "group": "A",
              "mode": "none"
            },
            "thresholdsStyle": {
              "mode": "off"
            }
          },
          "mappings": [],
          "thresholds": {
            "mode": "absolute",
            "steps": [
              {
                "color": "green",
                "value": null
              }
            ]
          },
          "unit": "short"
        }
      },
      "gridPos": {
        "h": 8,
        "w": 12,
        "x": 0,
        "y": 26
      },
      "id": 11,
      "options": {
        "legend": {
          "calcs": [
            "mean",
            "max",
            "last"
          ],
          "displayMode": "table",
          "placement": "bottom",
          "showLegend": true
        },
        "tooltip": {
          "mode": "multi",
          "sort": "none"
        }
      },
      "pluginVersion": "10.2.0",
      "targets": [
        {
          "datasource": {
            "type": "prometheus"
          },
          "expr": "http_client_active_requests",
          "legendFormat": "Active Requests - {{http_request_method}}",
          "refId": "A"
        },
        {
          "datasource": {
            "type": "prometheus"
          },
          "expr": "http_client_open_connections",
          "legendFormat": "Open Connections",
          "refId": "B"
        }
      ],
      "title": "HTTP Client (Outbound) Metrics",
      "type": "timeseries"
    },
    {
      "datasource": {
        "type": "prometheus"
      },
      "description": "Monitor lock contention that can impact performance",
      "fieldConfig": {
        "defaults": {
          "color": {
            "mode": "palette-classic"
          },
          "custom": {
            "axisCenteredZero": false,
            "axisColorMode": "text",
            "axisLabel": "",
            "axisPlacement": "auto",
            "barAlignment": 0,
            "drawStyle": "line",
            "fillOpacity": 10,
            "gradientMode": "none",
            "hideFrom": {
              "tooltip": false,
              "viz": false,
              "legend": false
            },
            "lineInterpolation": "linear",
            "lineWidth": 1,
            "pointSize": 5,
            "scaleDistribution": {
              "type": "linear"
            },
            "showPoints": "never",
            "spanNulls": false,
            "stacking": {
              "group": "A",
              "mode": "none"
            },
<<<<<<< HEAD
            "thresholdsStyle": {
              "mode": "off"
            }
          },
          "mappings": [],
          "thresholds": {
            "mode": "absolute",
            "steps": [
              {
                "color": "green",
                "value": null
              },
              {
                "color": "yellow",
                "value": 10
              },
              {
                "color": "red",
                "value": 50
              }
            ]
          },
          "unit": "ops"
        }
      },
      "gridPos": {
        "h": 8,
        "w": 12,
        "x": 12,
        "y": 26
      },
      "id": 12,
      "options": {
        "legend": {
          "calcs": [
            "mean",
            "max"
          ],
          "displayMode": "table",
          "placement": "bottom",
          "showLegend": true
        },
        "tooltip": {
          "mode": "multi",
          "sort": "none"
        }
      },
      "pluginVersion": "10.2.0",
      "targets": [
        {
          "datasource": {
            "type": "prometheus"
          },
          "expr": "rate(process_runtime_dotnet_monitor_lock_contention_count_total[1m])",
          "legendFormat": "Lock Contentions/sec",
          "refId": "A"
        }
      ],
      "title": "Lock Contention Rate",
      "type": "timeseries"
    }
  ],
  "refresh": "5s",
  "schemaVersion": 38,
  "style": "dark",
  "tags": [
    "bookstore",
    "system",
    "health",
    "dotnet"
  ],
  "templating": {
    "list": []
  },
  "time": {
    "from": "now-2m",
    "to": "now"
  },
  "timepicker": {},
  "timezone": "",
  "title": "BookStore - System Health",
  "uid": "bookstore-system-health",
  "version": 1,
  "weekStart": ""
=======
            "pluginVersion": "10.2.0",
            "targets": [
                {
                    "datasource": {
                        "type": "prometheus"
                    },
                    "expr": "rate(process_runtime_dotnet_monitor_lock_contention_count_total[1m])",
                    "legendFormat": "Lock Contentions/sec",
                    "refId": "A"
                }
            ],
            "title": "Lock Contention Rate",
            "type": "timeseries"
        }
    ],
    "refresh": "5s",
    "schemaVersion": 38,
    "style": "dark",
    "tags": ["bookstore", "system", "health", "dotnet"],
    "templating": {
        "list": []
    },
    "time": {
        "from": "now-2m",
        "to": "now"
    },
    "timepicker": {},
    "timezone": "",
    "title": "System Health",
    "uid": "bookstore-system",
    "version": 1,
    "weekStart": ""
>>>>>>> aaf180f4
}<|MERGE_RESOLUTION|>--- conflicted
+++ resolved
@@ -399,130 +399,6 @@
       "type": "gauge"
     },
     {
-      "datasource": {
-        "type": "prometheus"
-      },
-      "fieldConfig": {
-        "defaults": {
-          "color": {
-            "mode": "thresholds"
-          },
-          "mappings": [],
-          "thresholds": {
-            "mode": "absolute",
-            "steps": [
-              {
-                "color": "green",
-                "value": null
-              },
-              {
-                "color": "yellow",
-                "value": 10
-              },
-              {
-                "color": "red",
-                "value": 50
-              }
-            ]
-          },
-          "unit": "short"
-        }
-      },
-      "gridPos": {
-        "h": 4,
-        "w": 6,
-        "x": 12,
-        "y": 5
-      },
-      "id": 4,
-      "options": {
-        "orientation": "auto",
-        "reduceOptions": {
-          "values": false,
-          "calcs": [
-            "lastNotNull"
-          ],
-          "fields": ""
-        },
-        "showThresholdLabels": false,
-        "showThresholdMarkers": true
-      },
-      "pluginVersion": "10.2.0",
-      "targets": [
-        {
-          "datasource": {
-            "type": "prometheus"
-          },
-          "expr": "http_server_active_requests",
-          "refId": "A"
-        }
-      ],
-      "title": "Active HTTP Requests",
-      "type": "gauge"
-    },
-    {
-      "datasource": {
-        "type": "prometheus"
-      },
-      "fieldConfig": {
-        "defaults": {
-          "color": {
-            "mode": "thresholds"
-          },
-          "mappings": [],
-          "thresholds": {
-            "mode": "absolute",
-            "steps": [
-              {
-                "color": "green",
-                "value": null
-              },
-              {
-                "color": "yellow",
-                "value": 100
-              },
-              {
-                "color": "red",
-                "value": 500
-              }
-            ]
-          },
-          "unit": "short"
-        }
-      },
-      "gridPos": {
-        "h": 4,
-        "w": 6,
-        "x": 18,
-        "y": 5
-      },
-      "id": 5,
-      "options": {
-        "orientation": "auto",
-        "reduceOptions": {
-          "values": false,
-          "calcs": [
-            "lastNotNull"
-          ],
-          "fields": ""
-        },
-        "showThresholdLabels": false,
-        "showThresholdMarkers": true
-      },
-      "pluginVersion": "10.2.0",
-      "targets": [
-        {
-          "datasource": {
-            "type": "prometheus"
-          },
-          "expr": "kestrel_active_connections",
-          "refId": "A"
-        }
-      ],
-      "title": "Active Connections",
-      "type": "gauge"
-    },
-    {
       "collapsed": false,
       "gridPos": {
         "h": 1,
@@ -1067,7 +943,6 @@
               "group": "A",
               "mode": "none"
             },
-<<<<<<< HEAD
             "thresholdsStyle": {
               "mode": "off"
             }
@@ -1152,38 +1027,4 @@
   "uid": "bookstore-system-health",
   "version": 1,
   "weekStart": ""
-=======
-            "pluginVersion": "10.2.0",
-            "targets": [
-                {
-                    "datasource": {
-                        "type": "prometheus"
-                    },
-                    "expr": "rate(process_runtime_dotnet_monitor_lock_contention_count_total[1m])",
-                    "legendFormat": "Lock Contentions/sec",
-                    "refId": "A"
-                }
-            ],
-            "title": "Lock Contention Rate",
-            "type": "timeseries"
-        }
-    ],
-    "refresh": "5s",
-    "schemaVersion": 38,
-    "style": "dark",
-    "tags": ["bookstore", "system", "health", "dotnet"],
-    "templating": {
-        "list": []
-    },
-    "time": {
-        "from": "now-2m",
-        "to": "now"
-    },
-    "timepicker": {},
-    "timezone": "",
-    "title": "System Health",
-    "uid": "bookstore-system",
-    "version": 1,
-    "weekStart": ""
->>>>>>> aaf180f4
 }